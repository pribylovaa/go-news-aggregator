--- conflicted
+++ resolved
@@ -5,8 +5,5 @@
 	./auth-service
 	./news-service
 	./users-service
-<<<<<<< HEAD
-=======
 	./comments-service
->>>>>>> 1cd1ea0f
 )